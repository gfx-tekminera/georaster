{
  "name": "georaster",
  "version": "0.3.5",
  "description": "Wrapper around Georeferenced Rasters like GeoTIFF, NetCDF, JPG, and PNG that provides a standard interface",
  "main": "src/index.js",
  "scripts": {
<<<<<<< HEAD
    "compile": "node compile_templates.js",
    "test": "npm run compile && ./node_modules/.bin/mocha --reporter spec",
    "dev": " npm run compile && webpack --mode development",
    "build": "npm run compile && webpack --mode production"
=======
    "test": "node ./node_modules/.bin/mocha --reporter spec",
    "dev": "webpack --mode development",
    "build": "webpack --mode production"
>>>>>>> dd3a3a83
  },
  "repository": {
    "type": "git",
    "url": "git+https://github.com/GeoTIFF/georaster.git"
  },
  "keywords": [
    "geotiff",
    "gis",
    "maps",
    "raster",
    "rasters",
    "pixels",
    "tiff"
  ],
  "author": "Daniel Dufour and Steve Peyton",
  "license": "Apache-2.0",
  "bugs": {
    "url": "https://github.com/GeoTIFF/georaster/issues"
  },
  "homepage": "https://github.com/GeoTIFF/georaster#readme",
  "dependencies": {
    "geotiff": "github:danieljdufour/geotiff.js#877f064",
    "path": "^0.12.7",
    "simple-xml-dom": "^1.0.0",
    "underscore": "^1.8.3",
    "xmldom": "^0.1.27",
    "xpath": "0.0.27"
  },
  "devDependencies": {
    "babel-core": "^6.26.3",
    "babel-loader": "^7.1.4",
    "babel-preset-env": "^1.7.0",
    "chai": "^4.1.0",
    "mocha": "^3.5.0",
    "webpack": "^4.12.0",
    "webpack-cli": "^3.0.8"
  }
}<|MERGE_RESOLUTION|>--- conflicted
+++ resolved
@@ -2,18 +2,13 @@
   "name": "georaster",
   "version": "0.3.5",
   "description": "Wrapper around Georeferenced Rasters like GeoTIFF, NetCDF, JPG, and PNG that provides a standard interface",
-  "main": "src/index.js",
+  "main": "dist/georaster.bundle.min.js",
   "scripts": {
-<<<<<<< HEAD
-    "compile": "node compile_templates.js",
-    "test": "npm run compile && ./node_modules/.bin/mocha --reporter spec",
-    "dev": " npm run compile && webpack --mode development",
-    "build": "npm run compile && webpack --mode production"
-=======
+    "eslint": "node ./node_modules/eslint/bin/eslint.js src",
+    "fix": "node ./node_modules/eslint/bin/eslint.js src --fix",
     "test": "node ./node_modules/.bin/mocha --reporter spec",
     "dev": "webpack --mode development",
     "build": "webpack --mode production"
->>>>>>> dd3a3a83
   },
   "repository": {
     "type": "git",
@@ -35,18 +30,22 @@
   },
   "homepage": "https://github.com/GeoTIFF/georaster#readme",
   "dependencies": {
-    "geotiff": "github:danieljdufour/geotiff.js#877f064",
+    "geotiff": "^1.0.0-beta.6",
     "path": "^0.12.7",
     "simple-xml-dom": "^1.0.0",
     "underscore": "^1.8.3",
+    "worker-loader": "^2.0.0",
     "xmldom": "^0.1.27",
     "xpath": "0.0.27"
   },
   "devDependencies": {
     "babel-core": "^6.26.3",
     "babel-loader": "^7.1.4",
+    "babel-plugin-transform-runtime": "^6.23.0",
     "babel-preset-env": "^1.7.0",
     "chai": "^4.1.0",
+    "eslint": "^5.7.0",
+    "eslint-config-google": "^0.11.0",
     "mocha": "^3.5.0",
     "webpack": "^4.12.0",
     "webpack-cli": "^3.0.8"
