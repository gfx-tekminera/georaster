{
  "name": "georaster",
<<<<<<< HEAD
  "version": "0.5.2",
=======
  "version": "0.5.4",
>>>>>>> 245206e6
  "description": "Wrapper around Georeferenced Rasters like GeoTIFF, NetCDF, JPG, and PNG that provides a standard interface",
  "main": "dist/georaster.bundle.min.js",
  "scripts": {
    "eslint": "node ./node_modules/eslint/bin/eslint.js src",
    "fix": "node ./node_modules/eslint/bin/eslint.js src --fix",
    "test": "npm run test-dev",
    "test-all": "npm run test-dev && npm run test-prod",
    "test-dev": "npm run dev && GEORASTER_TEST_BUNDLE_NAME='georaster.bundle.js' node ./node_modules/.bin/mocha --reporter spec",
    "test-prod": "npm run build && GEORASTER_TEST_BUNDLE_NAME='georaster.bundle.min.js' node ./node_modules/.bin/mocha --reporter spec",
    "dev": "webpack --mode development",
    "build": "webpack --mode production"
  },
  "repository": {
    "type": "git",
    "url": "git+https://github.com/GeoTIFF/georaster.git"
  },
  "keywords": [
    "geotiff",
    "gis",
    "maps",
    "raster",
    "rasters",
    "pixels",
    "tiff"
  ],
  "author": "Daniel Dufour and Steve Peyton",
  "license": "Apache-2.0",
  "bugs": {
    "url": "https://github.com/GeoTIFF/georaster/issues"
  },
  "homepage": "https://github.com/GeoTIFF/georaster#readme",
  "dependencies": {
<<<<<<< HEAD
    "georaster-to-canvas": "0.1.0",
=======
    "georaster-to-canvas": "0.2.0",
>>>>>>> 245206e6
    "geotiff": "^1.0.0-beta.6",
    "node-fetch": "^2.3.0",
    "path": "^0.12.7",
    "simple-xml-dom": "^1.0.0",
    "underscore": "^1.8.3",
    "worker-loader": "^2.0.0",
    "xmldom": "^0.1.27",
    "xpath": "0.0.27"
  },
  "devDependencies": {
    "babel-core": "^6.26.3",
    "babel-loader": "^7.1.4",
    "babel-plugin-transform-runtime": "^6.23.0",
    "babel-preset-env": "^1.7.0",
    "chai": "^4.1.0",
    "eslint": "^5.7.0",
    "eslint-config-google": "^0.11.0",
<<<<<<< HEAD
    "mocha": "^6.1.3",
=======
    "mocha": "^6.1.4",
>>>>>>> 245206e6
    "webpack": "^4.12.0",
    "webpack-cli": "^3.0.8"
  }
}<|MERGE_RESOLUTION|>--- conflicted
+++ resolved
@@ -1,10 +1,6 @@
 {
   "name": "georaster",
-<<<<<<< HEAD
-  "version": "0.5.2",
-=======
-  "version": "0.5.4",
->>>>>>> 245206e6
+  "version": "0.6.0",
   "description": "Wrapper around Georeferenced Rasters like GeoTIFF, NetCDF, JPG, and PNG that provides a standard interface",
   "main": "dist/georaster.bundle.min.js",
   "scripts": {
@@ -37,11 +33,7 @@
   },
   "homepage": "https://github.com/GeoTIFF/georaster#readme",
   "dependencies": {
-<<<<<<< HEAD
-    "georaster-to-canvas": "0.1.0",
-=======
     "georaster-to-canvas": "0.2.0",
->>>>>>> 245206e6
     "geotiff": "^1.0.0-beta.6",
     "node-fetch": "^2.3.0",
     "path": "^0.12.7",
@@ -59,11 +51,7 @@
     "chai": "^4.1.0",
     "eslint": "^5.7.0",
     "eslint-config-google": "^0.11.0",
-<<<<<<< HEAD
-    "mocha": "^6.1.3",
-=======
-    "mocha": "^6.1.4",
->>>>>>> 245206e6
+    "mocha": "^6.2.0",
     "webpack": "^4.12.0",
     "webpack-cli": "^3.0.8"
   }
